// A5
// SPDX-License-Identifier: Apache-2.0
// Copyright (c) A5 contributors

<<<<<<< HEAD
pub mod coordinate_systems;

#[cfg(test)]
mod test;
=======
pub mod core;
>>>>>>> ddab66da
<|MERGE_RESOLUTION|>--- conflicted
+++ resolved
@@ -2,11 +2,8 @@
 // SPDX-License-Identifier: Apache-2.0
 // Copyright (c) A5 contributors
 
-<<<<<<< HEAD
 pub mod coordinate_systems;
+pub mod core;
 
 #[cfg(test)]
-mod test;
-=======
-pub mod core;
->>>>>>> ddab66da
+mod test;